--- conflicted
+++ resolved
@@ -201,16 +201,6 @@
             real_data = True if 'real_data' not in self._ctx.meta else \
                     self._ctx.meta['real_data']
             _iapmr_plot(neg[1], threshold, iapmr, real_data=real_data)
-<<<<<<< HEAD
-=======
-            click.echo(
-                '%s (threshold=%.2g) = %.2f%%; IAPMR = %.2f%%' % (
-                    self._criterion.upper(),
-                    threshold,
-                    50*(far+frr), 100*iapmr
-                )
-            )
->>>>>>> dc4ae0fe
             n = idx % self._step_print
             col = n % self._ncols
             rest_print = self.n_systems - int(idx / self._step_print) * self._step_print
